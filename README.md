# csad2324ki409budnykbohdan01

# Details about repo:
This repository is intended for completing assignments for the course “Computer systems automated design”.

# Task details:
<<<<<<< HEAD
Create a simple communication schema SW(client) <-> UART <-> HW(server).

# How to build and run project:
Before building and running the project, make sure you have the following installed:

- [PlatformIO](https://platformio.org/install)
- Python (preferably 3.8 or newer)
- pip (Python package manager)

1. Clone the repository:

```git clone --single-branch --branch feature/develop/Task2 https://github.com/FIASCO-56/csad2324ki409budnykbohdan01.git```

```cd csad2324ki409budnykbohdan01```

2. If you're using Windows, run the ci-script.bat:

```ci-script.bat```

3. The script will prompt you to enter the serial port of the ESP32 device:

# Version
v1.0
=======
Initiate GIT repository.

# Sudent number and details from Table 1. Tasks by students:

**Student number:** 1

**Game:** tik-tac-toe 3x3

**Config format:** XML

# Details about technology, program language, and HW that will be used in next tasks:

**Programming language:** C, Python

**Technology:** Git, GitHub, CI/CD

**Hardware:** ESP32
>>>>>>> 8cfee43b
<|MERGE_RESOLUTION|>--- conflicted
+++ resolved
@@ -4,7 +4,6 @@
 This repository is intended for completing assignments for the course “Computer systems automated design”.
 
 # Task details:
-<<<<<<< HEAD
 Create a simple communication schema SW(client) <-> UART <-> HW(server).
 
 # How to build and run project:
@@ -27,23 +26,4 @@
 3. The script will prompt you to enter the serial port of the ESP32 device:
 
 # Version
-v1.0
-=======
-Initiate GIT repository.
-
-# Sudent number and details from Table 1. Tasks by students:
-
-**Student number:** 1
-
-**Game:** tik-tac-toe 3x3
-
-**Config format:** XML
-
-# Details about technology, program language, and HW that will be used in next tasks:
-
-**Programming language:** C, Python
-
-**Technology:** Git, GitHub, CI/CD
-
-**Hardware:** ESP32
->>>>>>> 8cfee43b
+v1.0